"""Read SWAN spectra files.

Functions:
    read_spotter: Read Spectra from Spotter JSON file
    read_spotters: Read multiple spotter files into single Dataset

"""
<<<<<<< HEAD
import copy
=======
import os
import copy
import glob
>>>>>>> 7de472fd
import datetime
import glob
import json
import os
import warnings
from collections import OrderedDict

import numpy as np
import pandas as pd
import xarray as xr
<<<<<<< HEAD
from dateutil import parser

from wavespectra.core.attributes import attrs, set_spec_attributes
from wavespectra.core.misc import interp_spec
from wavespectra.specdataset import SpecDataset
=======
import numpy as np
import json
from dateutil.parser import parse
>>>>>>> 7de472fd

from wavespectra.specdataset import SpecDataset
from wavespectra.core.attributes import attrs, set_spec_attributes


<<<<<<< HEAD

def read_spotter(filename, dirorder=True, as_site=None):
=======
def read_spotter(filename):
>>>>>>> 7de472fd
    """Read Spectra from spotter JSON file.

    Args:
        - filename (list, str): File name or file glob specifying spotter files to read.

    Returns:
        - dset (SpecDataset): spectra dataset object read from file.

    """
    spot = Spotter(filename)
    dset = spot.run()
    return dset


<<<<<<< HEAD

class Spotter(object):
=======
class Spotter:
>>>>>>> 7de472fd
    def __init__(self, filename_or_fileglob, toff=0):
        """Read wave spectra file from TRIAXYS buoy.

        Args:
            - filename_or_fileglob (str, list): filename or fileglob
              specifying files to read.
            - toff (float): time offset in hours to account for
              time zone differences.

        Returns:
            - dset (SpecDataset) wavespectra SpecDataset instance.

        Remark:
            - frequencies and directions from first file are used as reference
              to interpolate spectra from other files in case they differ.
<<<<<<< HEAD
              This is expected for spotter buoys
=======
              In fact interpolation is still not implemented here, code will break
              if spectral coordinates are different.
>>>>>>> 7de472fd

        """
        self._filename_or_fileglob = filename_or_fileglob
        self.toff = toff

    def run(self):
<<<<<<< HEAD
        for ind, self.filename in enumerate(self.filenames):
            self.load()
            if ind == 0:
                try:
                    self.spotterId = self.data["data"]["spotterId"]
                except Exception as e:
                    raise IOError("Not a Spotter Spectra file.")
                self.interp_freq = copy.deepcopy(self.freqs)
                self.interp_dir = copy.deepcopy(self.dirs)
            self.read_data()
        self.construct_dataset()

    def _append_spectrum(self, time):
        """Append spectra after ensuring same spectral basis."""
        self.spec_list.append(
            interp_spec(
                inspec=self.spec_data,
                infreq=self.freqs,
                indir=self.dirs,
                outfreq=self.interp_freq,
                outdir=self.interp_dir,
            )
        )
        self.time_list.append(time)

    def read_data(self):
        try:
            for ii in range(self.nrecs):
                self.spec_data = np.zeros((len(self.freqs), len(self.dirs)))
                # for i in range(self.nrecs):
                self.spec_data[ii, :] = self.data["data"]["frequencyData"][ii][
                    "varianceDensity"
                ]
                time = parser.parse(self.data["data"]["frequencyData"][ii]["timestamp"])
                self._append_spectrum(time)
        except ValueError as err:
            raise ValueError("Cannot read {}:\n{}".format(self.filename, err))

    def load(self):
        with open(self.filename) as json_file:
            self.data = json.load(json_file)

    def construct_dataset(self):
=======
        """Returns wave spectra dataset from one or more spotter files."""
        dsets = []
        for self.filename in self.filenames:
            self._load_json()
            self._set_arrays_from_json()
            dsets.append(self._construct_dataset())
        # Ensuring spectral coordinates are the same across files, interpolation needs to be implemented
        if not self._is_unique([dset.freq.values for dset in dsets]):
            raise NotImplementedError(
                "Varying frequency arrays between spotter files not yet supported."
            )
        if not self._is_unique([dset.dir.values for dset in dsets]):
            raise NotImplementedError(
                "Varying direction arrays between spotter files not yet supported."
            )
        # Concatenating datasets from multiple files
        self.dset = xr.concat(dsets, dim="time")
        return self.dset

    def _is_unique(self, arrays):
        """Returns True if all iterators in arrays are the same."""
        if len(set(tuple(array) for array in arrays)) == 1:
            return True
        else:
            return False

    def _set_arrays_from_json(self):
        """Set spectra attributes from arrays in json blob."""
        # Spectra
        keys = self.data["data"]["frequencyData"][0].keys()
        for key in keys:
            setattr(
                self,
                key,
                [sample[key] for sample in self.data["data"]["frequencyData"]],
            )
        # Keep here only for checking - timestamps seem to differ
        self.timestamp_spec = self.timestamp
        self.latitude_spec = self.latitude
        self.longitude_spec = self.longitude
        # Parameters
        if "waves" in self.data["data"]:
            keys = self.data["data"]["waves"][0].keys()
            for key in keys:
                setattr(
                    self, key, [sample[key] for sample in self.data["data"]["waves"]]
                )
        # Keep here only for checking - timestamps seem to differ
        self.timestamp_param = self.timestamp
        self.latitude_param = self.latitude
        self.longitude_param = self.longitude

    def _construct_dataset(self):
        """Construct wavespectra dataset."""
>>>>>>> 7de472fd
        self.dset = xr.DataArray(
            data=self.efth, coords=self.coords, dims=self.dims, name=attrs.SPECNAME
        ).to_dataset()
        self.dset[attrs.LATNAME] = xr.DataArray(
            data=self.latitude, coords={"time": self.dset.time}, dims=("time")
        )
        self.dset[attrs.LONNAME] = xr.DataArray(
            data=self.longitude, coords={"time": self.dset.time}, dims=("time")
        )
        set_spec_attributes(self.dset)
        return self.dset

    def _load_json(self):
        """Load data from json blob."""
        with open(self.filename) as json_file:
            self.data = json.load(json_file)
        try:
            self.data["data"]["spotterId"]
        except KeyError:
            raise IOError("Not a Spotter Spectra file: {}".format(self.filename))

    @property
    def time(self):
        """The time coordinate values."""
        return [
            parse(time).replace(tzinfo=None) - datetime.timedelta(hours=self.toff)
            for time in self.timestamp
        ]

    @property
    def efth(self):
        """The Variance density data values."""
        return [np.expand_dims(varden, axis=1) for varden in self.varianceDensity]

    @property
    def freq(self):
        """The frequency coordinate values."""
        if not self._is_unique(self.frequency):
            raise NotImplementedError(
                "Varying frequency arrays in single file not yet supported."
            )
        return self.frequency[0]

    @property
<<<<<<< HEAD
    def dirs(self):
        return self.data["data"]["frequencyData"][0]["direction"]

    @property
    def freqs(self):
        return self.data["data"]["frequencyData"][0]["frequency"]

    @property
    def nrecs(self):
        return len(self.data["data"]["frequencyData"])
=======
    def dir(self):
        """The direction coordinate values, currently set to [0.] for 1D spectra."""
        return [0.0]

    @property
    def dims(self):
        """The dataset dimensions."""
        return (attrs.TIMENAME, attrs.FREQNAME, attrs.DIRNAME)

    @property
    def coords(self):
        """The dataset coordinates."""
        return {
            attrs.TIMENAME: self.time,
            attrs.FREQNAME: self.freq,
            attrs.DIRNAME: self.dir,
        }
>>>>>>> 7de472fd

    @property
    def filenames(self):
        if isinstance(self._filename_or_fileglob, list):
            filenames = sorted(self._filename_or_fileglob)
        elif isinstance(self._filename_or_fileglob, str):
            filenames = sorted(glob.glob(self._filename_or_fileglob))
        if not filenames:
            raise ValueError("No file located in {}".format(self._filename_or_fileglob))
        return filenames


<<<<<<< HEAD
d = read_spotter("../../tests/sample_files/spotter_20180214.json")
=======
if __name__ == "__main__":
    filename = "../../tests/sample_files/spotter_20180214.json"
    dset = read_spotter(filename)
>>>>>>> 7de472fd
<|MERGE_RESOLUTION|>--- conflicted
+++ resolved
@@ -5,13 +5,9 @@
     read_spotters: Read multiple spotter files into single Dataset
 
 """
-<<<<<<< HEAD
-import copy
-=======
 import os
 import copy
 import glob
->>>>>>> 7de472fd
 import datetime
 import glob
 import json
@@ -22,28 +18,15 @@
 import numpy as np
 import pandas as pd
 import xarray as xr
-<<<<<<< HEAD
-from dateutil import parser
-
-from wavespectra.core.attributes import attrs, set_spec_attributes
-from wavespectra.core.misc import interp_spec
-from wavespectra.specdataset import SpecDataset
-=======
 import numpy as np
 import json
 from dateutil.parser import parse
->>>>>>> 7de472fd
 
 from wavespectra.specdataset import SpecDataset
 from wavespectra.core.attributes import attrs, set_spec_attributes
 
 
-<<<<<<< HEAD
-
-def read_spotter(filename, dirorder=True, as_site=None):
-=======
 def read_spotter(filename):
->>>>>>> 7de472fd
     """Read Spectra from spotter JSON file.
 
     Args:
@@ -58,12 +41,8 @@
     return dset
 
 
-<<<<<<< HEAD
 
-class Spotter(object):
-=======
 class Spotter:
->>>>>>> 7de472fd
     def __init__(self, filename_or_fileglob, toff=0):
         """Read wave spectra file from TRIAXYS buoy.
 
@@ -79,63 +58,14 @@
         Remark:
             - frequencies and directions from first file are used as reference
               to interpolate spectra from other files in case they differ.
-<<<<<<< HEAD
-              This is expected for spotter buoys
-=======
               In fact interpolation is still not implemented here, code will break
               if spectral coordinates are different.
->>>>>>> 7de472fd
 
         """
         self._filename_or_fileglob = filename_or_fileglob
         self.toff = toff
 
     def run(self):
-<<<<<<< HEAD
-        for ind, self.filename in enumerate(self.filenames):
-            self.load()
-            if ind == 0:
-                try:
-                    self.spotterId = self.data["data"]["spotterId"]
-                except Exception as e:
-                    raise IOError("Not a Spotter Spectra file.")
-                self.interp_freq = copy.deepcopy(self.freqs)
-                self.interp_dir = copy.deepcopy(self.dirs)
-            self.read_data()
-        self.construct_dataset()
-
-    def _append_spectrum(self, time):
-        """Append spectra after ensuring same spectral basis."""
-        self.spec_list.append(
-            interp_spec(
-                inspec=self.spec_data,
-                infreq=self.freqs,
-                indir=self.dirs,
-                outfreq=self.interp_freq,
-                outdir=self.interp_dir,
-            )
-        )
-        self.time_list.append(time)
-
-    def read_data(self):
-        try:
-            for ii in range(self.nrecs):
-                self.spec_data = np.zeros((len(self.freqs), len(self.dirs)))
-                # for i in range(self.nrecs):
-                self.spec_data[ii, :] = self.data["data"]["frequencyData"][ii][
-                    "varianceDensity"
-                ]
-                time = parser.parse(self.data["data"]["frequencyData"][ii]["timestamp"])
-                self._append_spectrum(time)
-        except ValueError as err:
-            raise ValueError("Cannot read {}:\n{}".format(self.filename, err))
-
-    def load(self):
-        with open(self.filename) as json_file:
-            self.data = json.load(json_file)
-
-    def construct_dataset(self):
-=======
         """Returns wave spectra dataset from one or more spotter files."""
         dsets = []
         for self.filename in self.filenames:
@@ -190,7 +120,6 @@
 
     def _construct_dataset(self):
         """Construct wavespectra dataset."""
->>>>>>> 7de472fd
         self.dset = xr.DataArray(
             data=self.efth, coords=self.coords, dims=self.dims, name=attrs.SPECNAME
         ).to_dataset()
@@ -235,18 +164,6 @@
         return self.frequency[0]
 
     @property
-<<<<<<< HEAD
-    def dirs(self):
-        return self.data["data"]["frequencyData"][0]["direction"]
-
-    @property
-    def freqs(self):
-        return self.data["data"]["frequencyData"][0]["frequency"]
-
-    @property
-    def nrecs(self):
-        return len(self.data["data"]["frequencyData"])
-=======
     def dir(self):
         """The direction coordinate values, currently set to [0.] for 1D spectra."""
         return [0.0]
@@ -264,7 +181,6 @@
             attrs.FREQNAME: self.freq,
             attrs.DIRNAME: self.dir,
         }
->>>>>>> 7de472fd
 
     @property
     def filenames(self):
@@ -277,10 +193,6 @@
         return filenames
 
 
-<<<<<<< HEAD
-d = read_spotter("../../tests/sample_files/spotter_20180214.json")
-=======
 if __name__ == "__main__":
     filename = "../../tests/sample_files/spotter_20180214.json"
-    dset = read_spotter(filename)
->>>>>>> 7de472fd
+    dset = read_spotter(filename)