# Byte-compiled / optimized / DLL files
__pycache__/
*.py[cod]
*$py.class

# Fortran extensions
specpart-f2pywrappers2.f90

# C extensions
*.so
specpartmodule.c

# Distribution / packaging
.Python
env/
build/
<<<<<<< HEAD
dist/
.DS_Store
*.swp
*.egg-info
*.so
specpart-f2pywrappers2.f90
specpartmodule.c
.vscode
*.ipynb_checkpoints
_build
.eggs
.pytest_cache
=======
develop-eggs/
dist/
downloads/
eggs/
.eggs/
lib/
lib64/
parts/
sdist/
var/
wheels/
*.egg-info/
.installed.cfg
*.egg

# PyInstaller
#  Usually these files are written by a python script from a template
#  before PyInstaller builds the exe, so as to inject date/other infos into it.
*.manifest
# *.spec

# swp files
*.swp

# Installer logs
pip-log.txt
pip-delete-this-directory.txt

# Unit test / coverage reports
htmlcov/
.tox/
.coverage
.coverage.*
.cache
nosetests.xml
coverage.xml
*.cover
.hypothesis/
.pytest_cache/

# Translations
*.mo
*.pot

# Django stuff:
*.log
local_settings.py

# Flask stuff:
instance/
.webassets-cache

# Scrapy stuff:
.scrapy

# Sphinx documentation
docs/_build/

# PyBuilder
target/

# Jupyter Notebook
.ipynb_checkpoints

# pyenv
.python-version

# celery beat schedule file
celerybeat-schedule

# SageMath parsed files
*.sage.py

# dotenv
.env

# virtualenv
.venv
venv/
ENV/

# Spyder project settings
.spyderproject
.spyproject

# Rope project settings
.ropeproject

# mkdocs documentation
/site

# mypy
.mypy_cache/

# vscode
.vscode

# Mac
.DS_Store
>>>>>>> 5617e45d
<|MERGE_RESOLUTION|>--- conflicted
+++ resolved
@@ -14,20 +14,6 @@
 .Python
 env/
 build/
-<<<<<<< HEAD
-dist/
-.DS_Store
-*.swp
-*.egg-info
-*.so
-specpart-f2pywrappers2.f90
-specpartmodule.c
-.vscode
-*.ipynb_checkpoints
-_build
-.eggs
-.pytest_cache
-=======
 develop-eggs/
 dist/
 downloads/
@@ -126,5 +112,4 @@
 .vscode
 
 # Mac
-.DS_Store
->>>>>>> 5617e45d
+.DS_Store