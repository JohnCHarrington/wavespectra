# from setuptools import setup
import os
import setuptools
from codecs import open
from numpy.distutils.core import setup
from numpy.distutils.misc_util import Configuration

import spectra
#TODO: what license should we use
#TODO: what needs to go in extra
#TODO: convert readme to srt
#TODO: can we name it spectra?

<<<<<<< HEAD
NAME = 'spectra'

CLASSIFIERS = [
    'Development Status :: 4 - Beta',
    'Intended Audience :: Science/Research',
    'License :: OSI Approved :: GNU General Public License (GPL)',
    'Programming Language :: Python :: 2',
    'Programming Language :: Python :: 2.7',
    'Topic :: Scientific/Engineering :: Physics',
    'Topic :: Scientific/Engineering :: Visualization',
]

PROJECT_URLS = {
    'Funding': 'http://www.metocean.co.nz',
    'Say Thanks!': 'http://www.metocean.co.nz',
    'Source': 'https://github.com/metocean/pyspectra',
    'Bug Reports': 'https://github.com/metocean/pyspectra/issues',
}

def _strip_comments(l):
    return l.split('#', 1)[0].strip()

def _pip_requirement(req):
    if req.startswith('-r '):
        _, path = req.split()
        return reqs(*path.split('/'))
    return [req]

def _reqs(*f):
    return [
        _pip_requirement(r) for r in (
            _strip_comments(l) for l in open(
                os.path.join(os.getcwd(), 'requirements', *f)).readlines()
        ) if r]

def reqs(*f):
    """Parse requirement file
    Example:
        reqs('default.txt')          # requirements/default.txt
        reqs('extras', 'redis.txt')  # requirements/extras/redis.txt
    Returns:
        List[str]: list of requirements specified in the file.
    """
    return [req for subreq in _reqs(*f) for req in subreq]

def install_requires():
    """Get list of requirements required for installation
    """
    return reqs('default.txt')

def extras_require():
    """Get map of all extra requirements
    """
    return {'extra': reqs('extra.txt')}
=======
install_requires = [
    'xarray>=0.10.0',
    'pandas',
    'dask',
    'toolz',
    'numpy',
    'cloudpickle',
    'sortedcontainers',
    'tqdm',
    'scipy',
    'dbfread',
    'sympy',
    ]

test_requires = [
    'unittest',
    ]
>>>>>>> de53ed1c

def read(fname):
    return open(os.path.join(os.path.dirname(__file__), fname)).read()

def ext_configuration(parent_package='', top_path=None):
    config = Configuration('', '', '')
    config.add_extension('spectra.specpart', sources=['spectra/specpart/specpart.pyf',
                                                      'spectra/specpart/specpart.f90'])
    return config

kwargs = ext_configuration(top_path='').todict()

setup(
    name=NAME,
    version=spectra.__version__,
    description=spectra.__description__,
    long_description=read('README.rst'),
    keywords=spectra.__keywords__,
    author=spectra.__author__,
    author_email=spectra.__contact__,
    url=spectra.__url__,
    license='GPL',
    packages=setuptools.find_packages(exclude=['test*']),
    platforms=['any'],
    install_requires=install_requires(),
    extras_require=extras_require(),
    tests_require=reqs('test.txt'),
    python_requires=">=2.7, <3",
    classifiers=CLASSIFIERS,
    project_urls=PROJECT_URLS,
    **kwargs
)<|MERGE_RESOLUTION|>--- conflicted
+++ resolved
@@ -1,119 +1,95 @@
-# from setuptools import setup
-import os
-import setuptools
-from codecs import open
-from numpy.distutils.core import setup
-from numpy.distutils.misc_util import Configuration
-
-import spectra
-#TODO: what license should we use
-#TODO: what needs to go in extra
-#TODO: convert readme to srt
-#TODO: can we name it spectra?
-
-<<<<<<< HEAD
-NAME = 'spectra'
-
-CLASSIFIERS = [
-    'Development Status :: 4 - Beta',
-    'Intended Audience :: Science/Research',
-    'License :: OSI Approved :: GNU General Public License (GPL)',
-    'Programming Language :: Python :: 2',
-    'Programming Language :: Python :: 2.7',
-    'Topic :: Scientific/Engineering :: Physics',
-    'Topic :: Scientific/Engineering :: Visualization',
-]
-
-PROJECT_URLS = {
-    'Funding': 'http://www.metocean.co.nz',
-    'Say Thanks!': 'http://www.metocean.co.nz',
-    'Source': 'https://github.com/metocean/pyspectra',
-    'Bug Reports': 'https://github.com/metocean/pyspectra/issues',
-}
-
-def _strip_comments(l):
-    return l.split('#', 1)[0].strip()
-
-def _pip_requirement(req):
-    if req.startswith('-r '):
-        _, path = req.split()
-        return reqs(*path.split('/'))
-    return [req]
-
-def _reqs(*f):
-    return [
-        _pip_requirement(r) for r in (
-            _strip_comments(l) for l in open(
-                os.path.join(os.getcwd(), 'requirements', *f)).readlines()
-        ) if r]
-
-def reqs(*f):
-    """Parse requirement file
-    Example:
-        reqs('default.txt')          # requirements/default.txt
-        reqs('extras', 'redis.txt')  # requirements/extras/redis.txt
-    Returns:
-        List[str]: list of requirements specified in the file.
-    """
-    return [req for subreq in _reqs(*f) for req in subreq]
-
-def install_requires():
-    """Get list of requirements required for installation
-    """
-    return reqs('default.txt')
-
-def extras_require():
-    """Get map of all extra requirements
-    """
-    return {'extra': reqs('extra.txt')}
-=======
-install_requires = [
-    'xarray>=0.10.0',
-    'pandas',
-    'dask',
-    'toolz',
-    'numpy',
-    'cloudpickle',
-    'sortedcontainers',
-    'tqdm',
-    'scipy',
-    'dbfread',
-    'sympy',
-    ]
-
-test_requires = [
-    'unittest',
-    ]
->>>>>>> de53ed1c
-
-def read(fname):
-    return open(os.path.join(os.path.dirname(__file__), fname)).read()
-
-def ext_configuration(parent_package='', top_path=None):
-    config = Configuration('', '', '')
-    config.add_extension('spectra.specpart', sources=['spectra/specpart/specpart.pyf',
-                                                      'spectra/specpart/specpart.f90'])
-    return config
-
-kwargs = ext_configuration(top_path='').todict()
-
-setup(
-    name=NAME,
-    version=spectra.__version__,
-    description=spectra.__description__,
-    long_description=read('README.rst'),
-    keywords=spectra.__keywords__,
-    author=spectra.__author__,
-    author_email=spectra.__contact__,
-    url=spectra.__url__,
-    license='GPL',
-    packages=setuptools.find_packages(exclude=['test*']),
-    platforms=['any'],
-    install_requires=install_requires(),
-    extras_require=extras_require(),
-    tests_require=reqs('test.txt'),
-    python_requires=">=2.7, <3",
-    classifiers=CLASSIFIERS,
-    project_urls=PROJECT_URLS,
-    **kwargs
+# from setuptools import setup
+import os
+import setuptools
+from codecs import open
+from numpy.distutils.core import setup
+from numpy.distutils.misc_util import Configuration
+
+import spectra
+
+NAME = 'spectra'
+
+CLASSIFIERS = [
+    'Development Status :: 4 - Beta',
+    'Intended Audience :: Science/Research',
+    'License :: OSI Approved :: GNU General Public License (GPL)',
+    'Programming Language :: Python :: 2',
+    'Programming Language :: Python :: 2.7',
+    'Topic :: Scientific/Engineering :: Physics',
+    'Topic :: Scientific/Engineering :: Visualization',
+]
+
+PROJECT_URLS = {
+    'Funding': 'http://www.metocean.co.nz',
+    'Say Thanks!': 'http://www.metocean.co.nz',
+    'Source': 'https://github.com/metocean/pyspectra',
+    'Bug Reports': 'https://github.com/metocean/pyspectra/issues',
+}
+
+def _strip_comments(l):
+    return l.split('#', 1)[0].strip()
+
+def _pip_requirement(req):
+    if req.startswith('-r '):
+        _, path = req.split()
+        return reqs(*path.split('/'))
+    return [req]
+
+def _reqs(*f):
+    return [
+        _pip_requirement(r) for r in (
+            _strip_comments(l) for l in open(
+                os.path.join(os.getcwd(), 'requirements', *f)).readlines()
+        ) if r]
+
+def reqs(*f):
+    """Parse requirement file
+    Example:
+        reqs('default.txt')          # requirements/default.txt
+        reqs('extras', 'redis.txt')  # requirements/extras/redis.txt
+    Returns:
+        List[str]: list of requirements specified in the file.
+    """
+    return [req for subreq in _reqs(*f) for req in subreq]
+
+def install_requires():
+    """Get list of requirements required for installation
+    """
+    return reqs('default.txt')
+
+def extras_require():
+    """Get map of all extra requirements
+    """
+    return {'extra': reqs('extra.txt')}
+
+def read(fname):
+    return open(os.path.join(os.path.dirname(__file__), fname)).read()
+
+def ext_configuration(parent_package='', top_path=None):
+    config = Configuration('', '', '')
+    config.add_extension('spectra.specpart', sources=['spectra/specpart/specpart.pyf',
+                                                      'spectra/specpart/specpart.f90'])
+    return config
+
+kwargs = ext_configuration(top_path='').todict()
+
+setup(
+    name=NAME,
+    version=spectra.__version__,
+    description=spectra.__description__,
+    long_description=read('README.rst'),
+    keywords=spectra.__keywords__,
+    author=spectra.__author__,
+    author_email=spectra.__contact__,
+    url=spectra.__url__,
+    license='GPL',
+    packages=setuptools.find_packages(exclude=['test*']),
+    platforms=['any'],
+    install_requires=install_requires(),
+    extras_require=extras_require(),
+    tests_require=reqs('test.txt'),
+    python_requires=">=2.7, <3",
+    classifiers=CLASSIFIERS,
+    project_urls=PROJECT_URLS,
+    **kwargs
 )