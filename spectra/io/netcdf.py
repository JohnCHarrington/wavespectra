--- conflicted
+++ resolved
@@ -23,23 +23,14 @@
     Note that this current assumes frequency as Hz, direction as degrees and spectral energy as m^2s
     """
     dset = xr.open_mfdataset(filename_or_fileglob, chunks=chunks)
-<<<<<<< HEAD
     if sitename in dset.dims: #Sites based
         dset.rename({freqname: FREQNAME, dirname: DIRNAME, sitename: SITENAME, specname: SPECNAME}, inplace=True)
     else: #Gridded
         dset.rename({freqname: FREQNAME, dirname: DIRNAME, lonname: LONNAME, latname: LATNAME, specname: SPECNAME}, inplace=True)
     dset[SPECNAME].attrs = SPECATTRS
+    set_spec_attributes(dset)
     return SpecDataset(dset)
 
-#xarray already provides this
-#def to_nc(filename):
-#    raise NotImplementedError('Cannot write to native WW3 format')
-=======
-    dset.rename({'frequency': FREQNAME, 'direction': DIRNAME, 'station': SITENAME, 'efth': SPECNAME}, inplace=True)
-    dset[SPECNAME].values = np.radians(dset[SPECNAME].values)
-    set_spec_attributes(dset)
-    return SpecArray(dset)
 
 # def to_netcdf(filename):
-#     raise NotImplementedError('Cannot write to native WW3 format')
->>>>>>> 67e978f5
+#     pass